# Copyright 2022 The HuggingFace Team. All rights reserved.
#
# Licensed under the Apache License, Version 2.0 (the "License");
# you may not use this file except in compliance with the License.
# You may obtain a copy of the License at
#
#     http://www.apache.org/licenses/LICENSE-2.0
#
# Unless required by applicable law or agreed to in writing, software
# distributed under the License is distributed on an "AS IS" BASIS,
# WITHOUT WARRANTIES OR CONDITIONS OF ANY KIND, either express or implied.
# See the License for the specific language governing permissions and
# limitations under the License.

import inspect
from typing import Callable, List, Optional, Union

import torch

from diffusers.utils import is_accelerate_available
from packaging import version
from transformers import CLIPFeatureExtractor, CLIPTextModel, CLIPTokenizer

from ...configuration_utils import FrozenDict
from ...models import AutoencoderKL, UNet2DConditionModel
from ...pipeline_utils import DiffusionPipeline
from ...schedulers import (
    DDIMScheduler,
    DPMSolverMultistepScheduler,
    EulerAncestralDiscreteScheduler,
    EulerDiscreteScheduler,
    LMSDiscreteScheduler,
    PNDMScheduler,
    SGHMCScheduler,
)
from ...utils import deprecate, logging
from . import StableDiffusionPipelineOutput
from .safety_checker import StableDiffusionSafetyChecker
#from ...utils import dump_latent

logger = logging.get_logger(__name__)  # pylint: disable=invalid-name


class StableDiffusionPipeline(DiffusionPipeline):
    r"""
    Pipeline for text-to-image generation using Stable Diffusion.

    This model inherits from [`DiffusionPipeline`]. Check the superclass documentation for the generic methods the
    library implements for all the pipelines (such as downloading or saving, running on a particular device, etc.)

    Args:
        vae ([`AutoencoderKL`]):
            Variational Auto-Encoder (VAE) Model to encode and decode images to and from latent representations.
        text_encoder ([`CLIPTextModel`]):
            Frozen text-encoder. Stable Diffusion uses the text portion of
            [CLIP](https://huggingface.co/docs/transformers/model_doc/clip#transformers.CLIPTextModel), specifically
            the [clip-vit-large-patch14](https://huggingface.co/openai/clip-vit-large-patch14) variant.
        tokenizer (`CLIPTokenizer`):
            Tokenizer of class
            [CLIPTokenizer](https://huggingface.co/docs/transformers/v4.21.0/en/model_doc/clip#transformers.CLIPTokenizer).
        unet ([`UNet2DConditionModel`]): Conditional U-Net architecture to denoise the encoded image latents.
        scheduler ([`SchedulerMixin`]):
            A scheduler to be used in combination with `unet` to denoise the encoded image latents. Can be one of
            [`DDIMScheduler`], [`LMSDiscreteScheduler`], or [`PNDMScheduler`].
        safety_checker ([`StableDiffusionSafetyChecker`]):
            Classification module that estimates whether generated images could be considered offensive or harmful.
            Please, refer to the [model card](https://huggingface.co/runwayml/stable-diffusion-v1-5) for details.
        feature_extractor ([`CLIPFeatureExtractor`]):
            Model that extracts features from generated images to be used as inputs for the `safety_checker`.
    """
    _optional_components = ["safety_checker", "feature_extractor"]

    def __init__(
        self,
        vae: AutoencoderKL,
        text_encoder: CLIPTextModel,
        tokenizer: CLIPTokenizer,
        unet: UNet2DConditionModel,
        scheduler: Union[
            DDIMScheduler,
            PNDMScheduler,
            LMSDiscreteScheduler,
            EulerDiscreteScheduler,
            EulerAncestralDiscreteScheduler,
            DPMSolverMultistepScheduler,
        ],
        safety_checker: StableDiffusionSafetyChecker,
        feature_extractor: CLIPFeatureExtractor,
        requires_safety_checker: bool = True,
    ):
        super().__init__()

        if hasattr(scheduler.config, "steps_offset") and scheduler.config.steps_offset != 1:
            deprecation_message = (
                f"The configuration file of this scheduler: {scheduler} is outdated. `steps_offset`"
                f" should be set to 1 instead of {scheduler.config.steps_offset}. Please make sure "
                "to update the config accordingly as leaving `steps_offset` might led to incorrect results"
                " in future versions. If you have downloaded this checkpoint from the Hugging Face Hub,"
                " it would be very nice if you could open a Pull request for the `scheduler/scheduler_config.json`"
                " file"
            )
            deprecate("steps_offset!=1", "1.0.0", deprecation_message, standard_warn=False)
            new_config = dict(scheduler.config)
            new_config["steps_offset"] = 1
            scheduler._internal_dict = FrozenDict(new_config)

        if hasattr(scheduler.config, "clip_sample") and scheduler.config.clip_sample is True:
            deprecation_message = (
                f"The configuration file of this scheduler: {scheduler} has not set the configuration `clip_sample`."
                " `clip_sample` should be set to False in the configuration file. Please make sure to update the"
                " config accordingly as not setting `clip_sample` in the config might lead to incorrect results in"
                " future versions. If you have downloaded this checkpoint from the Hugging Face Hub, it would be very"
                " nice if you could open a Pull request for the `scheduler/scheduler_config.json` file"
            )
            deprecate("clip_sample not set", "1.0.0", deprecation_message, standard_warn=False)
            new_config = dict(scheduler.config)
            new_config["clip_sample"] = False
            scheduler._internal_dict = FrozenDict(new_config)

        if safety_checker is None and requires_safety_checker:
            logger.warning(
                f"You have disabled the safety checker for {self.__class__} by passing `safety_checker=None`. Ensure"
                " that you abide to the conditions of the Stable Diffusion license and do not expose unfiltered"
                " results in services or applications open to the public. Both the diffusers team and Hugging Face"
                " strongly recommend to keep the safety filter enabled in all public facing circumstances, disabling"
                " it only for use-cases that involve analyzing network behavior or auditing its results. For more"
                " information, please have a look at https://github.com/huggingface/diffusers/pull/254 ."
            )

        if safety_checker is not None and feature_extractor is None:
            raise ValueError(
                "Make sure to define a feature extractor when loading {self.__class__} if you want to use the safety"
                " checker. If you do not want to use the safety checker, you can pass `'safety_checker=None'` instead."
            )

        is_unet_version_less_0_9_0 = hasattr(unet.config, "_diffusers_version") and version.parse(
            version.parse(unet.config._diffusers_version).base_version
        ) < version.parse("0.9.0.dev0")
        is_unet_sample_size_less_64 = hasattr(unet.config, "sample_size") and unet.config.sample_size < 64
        if is_unet_version_less_0_9_0 and is_unet_sample_size_less_64:
            deprecation_message = (
                "The configuration file of the unet has set the default `sample_size` to smaller than"
                " 64 which seems highly unlikely .If you're checkpoint is a fine-tuned version of any of the"
                " following: \n- CompVis/stable-diffusion-v1-4 \n- CompVis/stable-diffusion-v1-3 \n-"
                " CompVis/stable-diffusion-v1-2 \n- CompVis/stable-diffusion-v1-1 \n- runwayml/stable-diffusion-v1-5"
                " \n- runwayml/stable-diffusion-inpainting \n you should change 'sample_size' to 64 in the"
                " configuration file. Please make sure to update the config accordingly as leaving `sample_size=32`"
                " in the config might lead to incorrect results in future versions. If you have downloaded this"
                " checkpoint from the Hugging Face Hub, it would be very nice if you could open a Pull request for"
                " the `unet/config.json` file"
            )
            deprecate("sample_size<64", "1.0.0", deprecation_message, standard_warn=False)
            new_config = dict(unet.config)
            new_config["sample_size"] = 64
            unet._internal_dict = FrozenDict(new_config)

        self.register_modules(
            vae=vae,
            text_encoder=text_encoder,
            tokenizer=tokenizer,
            unet=unet,
            scheduler=scheduler,
            safety_checker=safety_checker,
            feature_extractor=feature_extractor,
        )
        self.vae_scale_factor = 2 ** (len(self.vae.config.block_out_channels) - 1)
        self.register_to_config(requires_safety_checker=requires_safety_checker)

    def enable_attention_slicing(self, slice_size: Optional[Union[str, int]] = "auto"):
        r"""
        Enable sliced attention computation.

        When this option is enabled, the attention module will split the input tensor in slices, to compute attention
        in several steps. This is useful to save some memory in exchange for a small speed decrease.

        Args:
            slice_size (`str` or `int`, *optional*, defaults to `"auto"`):
                When `"auto"`, halves the input to the attention heads, so attention will be computed in two steps. If
                a number is provided, uses as many slices as `attention_head_dim // slice_size`. In this case,
                `attention_head_dim` must be a multiple of `slice_size`.
        """
        if slice_size == "auto":
            if isinstance(self.unet.config.attention_head_dim, int):
                # half the attention head size is usually a good trade-off between
                # speed and memory
                slice_size = self.unet.config.attention_head_dim // 2
            else:
                # if `attention_head_dim` is a list, take the smallest head size
                slice_size = min(self.unet.config.attention_head_dim)

        self.unet.set_attention_slice(slice_size)

    def disable_attention_slicing(self):
        r"""
        Disable sliced attention computation. If `enable_attention_slicing` was previously invoked, this method will go
        back to computing attention in one step.
        """
        # set slice_size = `None` to disable `attention slicing`
        self.enable_attention_slicing(None)

    def enable_vae_slicing(self):
        r"""
        Enable sliced VAE decoding.

        When this option is enabled, the VAE will split the input tensor in slices to compute decoding in several
        steps. This is useful to save some memory and allow larger batch sizes.
        """
        self.vae.enable_slicing()

    def disable_vae_slicing(self):
        r"""
        Disable sliced VAE decoding. If `enable_vae_slicing` was previously invoked, this method will go back to
        computing decoding in one step.
        """
        self.vae.disable_slicing()

    def enable_sequential_cpu_offload(self, gpu_id=0):
        r"""
        Offloads all models to CPU using accelerate, significantly reducing memory usage. When called, unet,
        text_encoder, vae and safety checker have their state dicts saved to CPU and then are moved to a
        `torch.device('meta') and loaded to GPU only when their specific submodule has its `forward` method called.
        """
        if is_accelerate_available():
            from accelerate import cpu_offload
        else:
            raise ImportError("Please install accelerate via `pip install accelerate`")

        device = torch.device(f"cuda:{gpu_id}")

        for cpu_offloaded_model in [self.unet, self.text_encoder, self.vae]:
            if cpu_offloaded_model is not None:
                cpu_offload(cpu_offloaded_model, device)

        if self.safety_checker is not None:
            # TODO(Patrick) - there is currently a bug with cpu offload of nn.Parameter in accelerate
            # fix by only offloading self.safety_checker for now
            cpu_offload(self.safety_checker.vision_model, device)

    @property
    def _execution_device(self):
        r"""
        Returns the device on which the pipeline's models will be executed. After calling
        `pipeline.enable_sequential_cpu_offload()` the execution device can only be inferred from Accelerate's module
        hooks.
        """
        if self.device != torch.device("meta") or not hasattr(self.unet, "_hf_hook"):
            return self.device
        for module in self.unet.modules():
            if (
                hasattr(module, "_hf_hook")
                and hasattr(module._hf_hook, "execution_device")
                and module._hf_hook.execution_device is not None
            ):
                return torch.device(module._hf_hook.execution_device)
        return self.device

    def _encode_prompt(self, prompt, device, num_images_per_prompt, do_classifier_free_guidance, negative_prompt):
        r"""
        Encodes the prompt into text encoder hidden states.

        Args:
            prompt (`str` or `list(int)`):
                prompt to be encoded
            device: (`torch.device`):
                torch device
            num_images_per_prompt (`int`):
                number of images that should be generated per prompt
            do_classifier_free_guidance (`bool`):
                whether to use classifier free guidance or not
            negative_prompt (`str` or `List[str]`):
                The prompt or prompts not to guide the image generation. Ignored when not using guidance (i.e., ignored
                if `guidance_scale` is less than `1`).
        """
        batch_size = len(prompt) if isinstance(prompt, list) else 1

        text_inputs = self.tokenizer(
            prompt,
            padding="max_length",
            max_length=self.tokenizer.model_max_length,
            truncation=True,
            return_tensors="pt",
        )
        text_input_ids = text_inputs.input_ids
        untruncated_ids = self.tokenizer(prompt, padding="max_length", return_tensors="pt").input_ids

        if not torch.equal(text_input_ids, untruncated_ids):
            removed_text = self.tokenizer.batch_decode(untruncated_ids[:, self.tokenizer.model_max_length - 1 : -1])
            logger.warning(
                "The following part of your input was truncated because CLIP can only handle sequences up to"
                f" {self.tokenizer.model_max_length} tokens: {removed_text}"
            )

        if hasattr(self.text_encoder.config, "use_attention_mask") and self.text_encoder.config.use_attention_mask:
            attention_mask = text_inputs.attention_mask.to(device)
        else:
            attention_mask = None

        text_embeddings = self.text_encoder(
            text_input_ids.to(device),
            attention_mask=attention_mask,
        )
        text_embeddings = text_embeddings[0]

        # duplicate text embeddings for each generation per prompt, using mps friendly method
        bs_embed, seq_len, _ = text_embeddings.shape
        text_embeddings = text_embeddings.repeat(1, num_images_per_prompt, 1)
        text_embeddings = text_embeddings.view(bs_embed * num_images_per_prompt, seq_len, -1)

        # get unconditional embeddings for classifier free guidance
        if do_classifier_free_guidance:
            uncond_tokens: List[str]
            if negative_prompt is None:
                uncond_tokens = [""] * batch_size
            elif type(prompt) is not type(negative_prompt):
                raise TypeError(
                    f"`negative_prompt` should be the same type to `prompt`, but got {type(negative_prompt)} !="
                    f" {type(prompt)}."
                )
            elif isinstance(negative_prompt, str):
                uncond_tokens = [negative_prompt]
            elif batch_size != len(negative_prompt):
                raise ValueError(
                    f"`negative_prompt`: {negative_prompt} has batch size {len(negative_prompt)}, but `prompt`:"
                    f" {prompt} has batch size {batch_size}. Please make sure that passed `negative_prompt` matches"
                    " the batch size of `prompt`."
                )
            else:
                uncond_tokens = negative_prompt

            max_length = text_input_ids.shape[-1]
            uncond_input = self.tokenizer(
                uncond_tokens,
                padding="max_length",
                max_length=max_length,
                truncation=True,
                return_tensors="pt",
            )

            if hasattr(self.text_encoder.config, "use_attention_mask") and self.text_encoder.config.use_attention_mask:
                attention_mask = uncond_input.attention_mask.to(device)
            else:
                attention_mask = None

            uncond_embeddings = self.text_encoder(
                uncond_input.input_ids.to(device),
                attention_mask=attention_mask,
            )
            uncond_embeddings = uncond_embeddings[0]

            # duplicate unconditional embeddings for each generation per prompt, using mps friendly method
            seq_len = uncond_embeddings.shape[1]
            uncond_embeddings = uncond_embeddings.repeat(1, num_images_per_prompt, 1)
            uncond_embeddings = uncond_embeddings.view(batch_size * num_images_per_prompt, seq_len, -1)

            # For classifier free guidance, we need to do two forward passes.
            # Here we concatenate the unconditional and text embeddings into a single batch
            # to avoid doing two forward passes
            text_embeddings = torch.cat([uncond_embeddings, text_embeddings])

        return text_embeddings

    def run_safety_checker(self, image, device, dtype):
        if self.safety_checker is not None:
            safety_checker_input = self.feature_extractor(self.numpy_to_pil(image), return_tensors="pt").to(device)
            image, has_nsfw_concept = self.safety_checker(
                images=image, clip_input=safety_checker_input.pixel_values.to(dtype)
            )
        else:
            has_nsfw_concept = None
        return image, has_nsfw_concept

    def decode_latents(self, latents):
        latents = 1 / 0.18215 * latents
        image = self.vae.decode(latents).sample
        image = (image / 2 + 0.5).clamp(0, 1)
        # we always cast to float32 as this does not cause significant overhead and is compatible with bfloa16
        image = image.cpu().permute(0, 2, 3, 1).float().numpy()
        return image

    def prepare_extra_step_kwargs(self, generator, eta):
        # prepare extra kwargs for the scheduler step, since not all schedulers have the same signature
        # eta (η) is only used with the DDIMScheduler, it will be ignored for other schedulers.
        # eta corresponds to η in DDIM paper: https://arxiv.org/abs/2010.02502
        # and should be between [0, 1]

        accepts_eta = "eta" in set(inspect.signature(self.scheduler.step).parameters.keys())
        extra_step_kwargs = {}
        if accepts_eta:
            extra_step_kwargs["eta"] = eta

        # check if the scheduler accepts generator
        accepts_generator = "generator" in set(inspect.signature(self.scheduler.step).parameters.keys())
        if accepts_generator:
            extra_step_kwargs["generator"] = generator
        return extra_step_kwargs

    def check_inputs(self, prompt, height, width, callback_steps):
        if not isinstance(prompt, str) and not isinstance(prompt, list):
            raise ValueError(f"`prompt` has to be of type `str` or `list` but is {type(prompt)}")

        if height % 8 != 0 or width % 8 != 0:
            raise ValueError(f"`height` and `width` have to be divisible by 8 but are {height} and {width}.")

        if (callback_steps is None) or (
            callback_steps is not None and (not isinstance(callback_steps, int) or callback_steps <= 0)
        ):
            raise ValueError(
                f"`callback_steps` has to be a positive integer but is {callback_steps} of type"
                f" {type(callback_steps)}."
            )

    def prepare_latents(self, batch_size, num_channels_latents, height, width, dtype, device, generator, latents=None):
        shape = (batch_size, num_channels_latents, height // self.vae_scale_factor, width // self.vae_scale_factor)
        if latents is None:
            if device.type == "mps":
                # randn does not work reproducibly on mps
                latents = torch.randn(shape, generator=generator, device="cpu", dtype=dtype).to(device)
            else:
                latents = torch.randn(shape, generator=generator, device=device, dtype=dtype)
        else:
            if latents.shape != shape:
                raise ValueError(f"Unexpected latents shape, got {latents.shape}, expected {shape}")
            latents = latents.to(device)

        # scale the initial noise by the standard deviation required by the scheduler
        latents = latents * self.scheduler.init_noise_sigma
        return latents

    @torch.no_grad()
    def __call__(
        self,
        prompt: Union[str, List[str]],
        height: Optional[int] = None,
        width: Optional[int] = None,
        num_inference_steps: int = 50,
        guidance_scale: float = 7.5,
        negative_prompt: Optional[Union[str, List[str]]] = None,
        num_images_per_prompt: Optional[int] = 1,
        eta: float = 0.0,
        generator: Optional[torch.Generator] = None,
        latents: Optional[torch.FloatTensor] = None,
        output_type: Optional[str] = "pil",
        return_dict: bool = True,
        callback: Optional[Callable[[int, int, torch.FloatTensor], None]] = None,
        callback_steps: Optional[int] = 1,
<<<<<<< HEAD
        lazylogging:bool=False,     #for time independent PCA
        **kwargs,
=======
>>>>>>> 769f0be8
    ):
        r"""
        Function invoked when calling the pipeline for generation.

        Args:
            prompt (`str` or `List[str]`):
                The prompt or prompts to guide the image generation.
            height (`int`, *optional*, defaults to self.unet.config.sample_size * self.vae_scale_factor):
                The height in pixels of the generated image.
            width (`int`, *optional*, defaults to self.unet.config.sample_size * self.vae_scale_factor):
                The width in pixels of the generated image.
            num_inference_steps (`int`, *optional*, defaults to 50):
                The number of denoising steps. More denoising steps usually lead to a higher quality image at the
                expense of slower inference.
            guidance_scale (`float`, *optional*, defaults to 7.5):
                Guidance scale as defined in [Classifier-Free Diffusion Guidance](https://arxiv.org/abs/2207.12598).
                `guidance_scale` is defined as `w` of equation 2. of [Imagen
                Paper](https://arxiv.org/pdf/2205.11487.pdf). Guidance scale is enabled by setting `guidance_scale >
                1`. Higher guidance scale encourages to generate images that are closely linked to the text `prompt`,
                usually at the expense of lower image quality.
            negative_prompt (`str` or `List[str]`, *optional*):
                The prompt or prompts not to guide the image generation. Ignored when not using guidance (i.e., ignored
                if `guidance_scale` is less than `1`).
            num_images_per_prompt (`int`, *optional*, defaults to 1):
                The number of images to generate per prompt.
            eta (`float`, *optional*, defaults to 0.0):
                Corresponds to parameter eta (η) in the DDIM paper: https://arxiv.org/abs/2010.02502. Only applies to
                [`schedulers.DDIMScheduler`], will be ignored for others.
            generator (`torch.Generator`, *optional*):
                A [torch generator](https://pytorch.org/docs/stable/generated/torch.Generator.html) to make generation
                deterministic.
            latents (`torch.FloatTensor`, *optional*):
                Pre-generated noisy latents, sampled from a Gaussian distribution, to be used as inputs for image
                generation. Can be used to tweak the same generation with different prompts. If not provided, a latents
                tensor will ge generated by sampling using the supplied random `generator`.
            output_type (`str`, *optional*, defaults to `"pil"`):
                The output format of the generate image. Choose between
                [PIL](https://pillow.readthedocs.io/en/stable/): `PIL.Image.Image` or `np.array`.
            return_dict (`bool`, *optional*, defaults to `True`):
                Whether or not to return a [`~pipelines.stable_diffusion.StableDiffusionPipelineOutput`] instead of a
                plain tuple.
            callback (`Callable`, *optional*):
                A function that will be called every `callback_steps` steps during inference. The function will be
                called with the following arguments: `callback(step: int, timestep: int, latents: torch.FloatTensor)`.
            callback_steps (`int`, *optional*, defaults to 1):
                The frequency at which the `callback` function will be called. If not specified, the callback will be
                called at every step.

        Returns:
            [`~pipelines.stable_diffusion.StableDiffusionPipelineOutput`] or `tuple`:
            [`~pipelines.stable_diffusion.StableDiffusionPipelineOutput`] if `return_dict` is True, otherwise a `tuple.
            When returning a tuple, the first element is a list with the generated images, and the second element is a
            list of `bool`s denoting whether the corresponding generated image likely represents "not-safe-for-work"
            (nsfw) content, according to the `safety_checker`.
        """
        # 0. Default height and width to unet
        height = height or self.unet.config.sample_size * self.vae_scale_factor
        width = width or self.unet.config.sample_size * self.vae_scale_factor

        # 1. Check inputs. Raise error if not correct
        self.check_inputs(prompt, height, width, callback_steps)

        # 2. Define call parameters
        batch_size = 1 if isinstance(prompt, str) else len(prompt)
        device = self._execution_device
        # here `guidance_scale` is defined analog to the guidance weight `w` of equation (2)
        # of the Imagen paper: https://arxiv.org/pdf/2205.11487.pdf . `guidance_scale = 1`
        # corresponds to doing no classifier free guidance.
        do_classifier_free_guidance = guidance_scale > 1.0

        # 3. Encode input prompt
        text_embeddings = self._encode_prompt(
            prompt, device, num_images_per_prompt, do_classifier_free_guidance, negative_prompt
        )

        # 4. Prepare timesteps
        self.scheduler.set_timesteps(num_inference_steps, device=device)
        timesteps = self.scheduler.timesteps

        # 5. Prepare latent variables
        num_channels_latents = self.unet.in_channels
        latents = self.prepare_latents(
            batch_size * num_images_per_prompt,
            num_channels_latents,
            height,
            width,
            text_embeddings.dtype,
            device,
            generator,
            latents,
        )

        # 6. Prepare extra step kwargs. TODO: Logic should ideally just be moved out of the pipeline
        extra_step_kwargs = self.prepare_extra_step_kwargs(generator, eta)
        if(isinstance(self.scheduler)==SGHMCScheduler):
            p=torch.randn(latents.shape, dtype=latents.dtype, generator=generator)

        # 7. Denoising loop
<<<<<<< HEAD
        for i, t in enumerate(self.progress_bar(timesteps)):
            # expand the latents if we are doing classifier free guidance
            latent_model_input = torch.cat([latents] * 2) if do_classifier_free_guidance else latents
            latent_model_input = self.scheduler.scale_model_input(latent_model_input, t)

            # predict the noise residual
            noise_pred = self.unet(latent_model_input, t, encoder_hidden_states=text_embeddings).sample

            # perform guidance
            if do_classifier_free_guidance:
                noise_pred_uncond, noise_pred_text = noise_pred.chunk(2)
                noise_pred = noise_pred_uncond + guidance_scale * (noise_pred_text - noise_pred_uncond)

            # compute the previous noisy sample x_t -> x_t-1
            if(isinstance(self.scheduler)==SGHMCScheduler):
                latents = self.scheduler.step(noise_pred, t, latents, **extra_step_kwargs).prev_sample
            else:
                latents = self.scheduler.step(noise_pred, t, latents, p **extra_step_kwargs).prev_sample

            # call the callback, if provided
            if callback is not None and i % callback_steps == 0:
                callback(i, t, latents)
=======
        num_warmup_steps = len(timesteps) - num_inference_steps * self.scheduler.order
        with self.progress_bar(total=num_inference_steps) as progress_bar:
            for i, t in enumerate(timesteps):
                # expand the latents if we are doing classifier free guidance
                latent_model_input = torch.cat([latents] * 2) if do_classifier_free_guidance else latents
                latent_model_input = self.scheduler.scale_model_input(latent_model_input, t)

                # predict the noise residual
                noise_pred = self.unet(latent_model_input, t, encoder_hidden_states=text_embeddings).sample

                # perform guidance
                if do_classifier_free_guidance:
                    noise_pred_uncond, noise_pred_text = noise_pred.chunk(2)
                    noise_pred = noise_pred_uncond + guidance_scale * (noise_pred_text - noise_pred_uncond)

                    # compute the previous noisy sample x_t -> x_t-1
                    latents = self.scheduler.step(noise_pred, t, latents, **extra_step_kwargs).prev_sample

                # call the callback, if provided
                if i == len(timesteps) - 1 or ((i + 1) > num_warmup_steps and (i + 1) % self.scheduler.order == 0):
                    progress_bar.update()
                    if callback is not None and i % callback_steps == 0:
                        callback(i, t, latents)
>>>>>>> 769f0be8


            if(lazylogging):     #for time independent PCA
                logger._log_lantent(latents,i)
            else:
                pass

        # 8. Post-processing
        image = self.decode_latents(latents)

        # 9. Run safety checker
        image, has_nsfw_concept = self.run_safety_checker(image, device, text_embeddings.dtype)

        # 10. Convert to PIL
        if output_type == "pil":
            image = self.numpy_to_pil(image)

        if not return_dict:
            return (image, has_nsfw_concept)

        return StableDiffusionPipelineOutput(images=image, nsfw_content_detected=has_nsfw_concept)<|MERGE_RESOLUTION|>--- conflicted
+++ resolved
@@ -443,11 +443,8 @@
         return_dict: bool = True,
         callback: Optional[Callable[[int, int, torch.FloatTensor], None]] = None,
         callback_steps: Optional[int] = 1,
-<<<<<<< HEAD
         lazylogging:bool=False,     #for time independent PCA
         **kwargs,
-=======
->>>>>>> 769f0be8
     ):
         r"""
         Function invoked when calling the pipeline for generation.
@@ -546,30 +543,6 @@
             p=torch.randn(latents.shape, dtype=latents.dtype, generator=generator)
 
         # 7. Denoising loop
-<<<<<<< HEAD
-        for i, t in enumerate(self.progress_bar(timesteps)):
-            # expand the latents if we are doing classifier free guidance
-            latent_model_input = torch.cat([latents] * 2) if do_classifier_free_guidance else latents
-            latent_model_input = self.scheduler.scale_model_input(latent_model_input, t)
-
-            # predict the noise residual
-            noise_pred = self.unet(latent_model_input, t, encoder_hidden_states=text_embeddings).sample
-
-            # perform guidance
-            if do_classifier_free_guidance:
-                noise_pred_uncond, noise_pred_text = noise_pred.chunk(2)
-                noise_pred = noise_pred_uncond + guidance_scale * (noise_pred_text - noise_pred_uncond)
-
-            # compute the previous noisy sample x_t -> x_t-1
-            if(isinstance(self.scheduler)==SGHMCScheduler):
-                latents = self.scheduler.step(noise_pred, t, latents, **extra_step_kwargs).prev_sample
-            else:
-                latents = self.scheduler.step(noise_pred, t, latents, p **extra_step_kwargs).prev_sample
-
-            # call the callback, if provided
-            if callback is not None and i % callback_steps == 0:
-                callback(i, t, latents)
-=======
         num_warmup_steps = len(timesteps) - num_inference_steps * self.scheduler.order
         with self.progress_bar(total=num_inference_steps) as progress_bar:
             for i, t in enumerate(timesteps):
@@ -586,14 +559,16 @@
                     noise_pred = noise_pred_uncond + guidance_scale * (noise_pred_text - noise_pred_uncond)
 
                     # compute the previous noisy sample x_t -> x_t-1
-                    latents = self.scheduler.step(noise_pred, t, latents, **extra_step_kwargs).prev_sample
+                    if(isinstance(self.scheduler)==SGHMCScheduler):
+                        latents = self.scheduler.step(noise_pred, t, latents, **extra_step_kwargs).prev_sample
+                    else:
+                        latents = self.scheduler.step(noise_pred, t, latents, p **extra_step_kwargs).prev_sample
 
                 # call the callback, if provided
                 if i == len(timesteps) - 1 or ((i + 1) > num_warmup_steps and (i + 1) % self.scheduler.order == 0):
                     progress_bar.update()
                     if callback is not None and i % callback_steps == 0:
                         callback(i, t, latents)
->>>>>>> 769f0be8
 
 
             if(lazylogging):     #for time independent PCA
